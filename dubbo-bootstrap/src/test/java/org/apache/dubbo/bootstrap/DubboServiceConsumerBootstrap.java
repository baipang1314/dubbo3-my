/*
 * Licensed to the Apache Software Foundation (ASF) under one or more
 * contributor license agreements.  See the NOTICE file distributed with
 * this work for additional information regarding copyright ownership.
 * The ASF licenses this file to You under the Apache License, Version 2.0
 * (the "License"); you may not use this file except in compliance with
 * the License.  You may obtain a copy of the License at
 *
 *     http://www.apache.org/licenses/LICENSE-2.0
 *
 * Unless required by applicable law or agreed to in writing, software
 * distributed under the License is distributed on an "AS IS" BASIS,
 * WITHOUT WARRANTIES OR CONDITIONS OF ANY KIND, either express or implied.
 * See the License for the specific language governing permissions and
 * limitations under the License.
 */
package org.apache.dubbo.bootstrap;

import org.apache.dubbo.config.ReferenceConfig;
<<<<<<< HEAD
import org.apache.dubbo.config.builders.ApplicationBuilder;
import org.apache.dubbo.config.builders.ReferenceBuilder;
import org.apache.dubbo.config.builders.RegistryBuilder;
import org.apache.dubbo.config.utils.ReferenceConfigCache;
=======
import org.apache.dubbo.config.context.ConfigManager;
>>>>>>> 26917847

/**
 * Dubbo Provider Bootstrap
 *
 * @since 2.7.4
 */
public class DubboServiceConsumerBootstrap {

    public static void main(String[] args) throws Exception {

        new DubboBootstrap()
                .application("dubbo-consumer-demo")
                // Zookeeper
                .registry("zookeeper", builder -> builder.address("zookeeper://127.0.0.1:2181?registry-type=service&subscribed-services=dubbo-provider-demo"))
                // Nacos
                .registry("nacos", builder -> builder.address("nacos://127.0.0.1:8848?registry-type=service&subscribed-services=dubbo-provider-demo"))
                .reference("ref", builder -> builder.interfaceClass(EchoService.class))
                .onlyRegisterProvider(true)
                .start()
                .await();

<<<<<<< HEAD
        // TODO,
        EchoService echoService = ReferenceConfigCache.getCache().get(EchoService.class.getName(), EchoService.class);
=======
        ConfigManager configManager = ConfigManager.getInstance();

        ReferenceConfig<EchoService> referenceConfig = configManager.getReferenceConfig("ref");

        EchoService echoService = referenceConfig.get();
>>>>>>> 26917847

        for (int i = 0; i < 500; i++) {
            Thread.sleep(2000L);
            System.out.println(echoService.echo("Hello,World"));
        }

    }
}<|MERGE_RESOLUTION|>--- conflicted
+++ resolved
@@ -17,14 +17,8 @@
 package org.apache.dubbo.bootstrap;
 
 import org.apache.dubbo.config.ReferenceConfig;
-<<<<<<< HEAD
-import org.apache.dubbo.config.builders.ApplicationBuilder;
-import org.apache.dubbo.config.builders.ReferenceBuilder;
-import org.apache.dubbo.config.builders.RegistryBuilder;
-import org.apache.dubbo.config.utils.ReferenceConfigCache;
-=======
 import org.apache.dubbo.config.context.ConfigManager;
->>>>>>> 26917847
+
 
 /**
  * Dubbo Provider Bootstrap
@@ -46,16 +40,11 @@
                 .start()
                 .await();
 
-<<<<<<< HEAD
-        // TODO,
-        EchoService echoService = ReferenceConfigCache.getCache().get(EchoService.class.getName(), EchoService.class);
-=======
         ConfigManager configManager = ConfigManager.getInstance();
 
         ReferenceConfig<EchoService> referenceConfig = configManager.getReferenceConfig("ref");
 
         EchoService echoService = referenceConfig.get();
->>>>>>> 26917847
 
         for (int i = 0; i < 500; i++) {
             Thread.sleep(2000L);
