--- conflicted
+++ resolved
@@ -32,11 +32,7 @@
     <packaging>pom</packaging>
 
     <properties>
-<<<<<<< HEAD
-        <revision>3.2.0-beta.6</revision>
-=======
-        <revision>3.1.9-SNAPSHOT</revision>
->>>>>>> 7d9e955c
+        <revision>3.2.0-beta.7-SNAPSHOT</revision>
         <maven_flatten_version>1.1.0</maven_flatten_version>
         <curator_version>4.3.0</curator_version>
         <zookeeper_version>3.4.14</zookeeper_version>
